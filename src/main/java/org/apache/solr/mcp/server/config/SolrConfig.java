/*
 * Licensed to the Apache Software Foundation (ASF) under one or more
 * contributor license agreements.  See the NOTICE file distributed with
 * this work for additional information regarding copyright ownership.
 * The ASF licenses this file to You under the Apache License, Version 2.0
 * (the "License"); you may not use this file except in compliance with
 * the License.  You may obtain a copy of the License at
 *
 *     http://www.apache.org/licenses/LICENSE-2.0
 *
 * Unless required by applicable law or agreed to in writing, software
 * distributed under the License is distributed on an "AS IS" BASIS,
 * WITHOUT WARRANTIES OR CONDITIONS OF ANY KIND, either express or implied.
 * See the License for the specific language governing permissions and
 * limitations under the License.
 */
package org.apache.solr.mcp.server.config;

import org.apache.solr.client.solrj.SolrClient;
import org.apache.solr.client.solrj.impl.HttpJdkSolrClient;
import org.springframework.boot.context.properties.EnableConfigurationProperties;
import org.springframework.context.annotation.Bean;
import org.springframework.context.annotation.Configuration;

import java.util.concurrent.TimeUnit;

/**
 * Spring Configuration class for Apache Solr client setup and connection
 * management.
 *
 * <p>
 * This configuration class is responsible for creating and configuring the
 * SolrJ client that serves as the primary interface for communication with
 * Apache Solr servers. It handles URL normalization, connection parameters, and
 * timeout configurations to ensure reliable connectivity for the MCP server
 * operations.
 *
 * <p>
 * <strong>Configuration Features:</strong>
 *
 * <ul>
 * <li><strong>Automatic URL Normalization</strong>: Ensures proper Solr URL
 * formatting
 * <li><strong>Connection Timeout Management</strong>: Configurable timeouts for
 * reliability
 * <li><strong>Property Integration</strong>: Uses externalized configuration
 * through properties
 * <li><strong>Production-Ready Defaults</strong>: Optimized timeout values for
 * production use
 * </ul>
 *
 * <p>
 * <strong>URL Processing:</strong>
 *
 * <p>
 * The configuration automatically normalizes Solr URLs to ensure proper
 * communication:
 *
 * <ul>
 * <li>Adds trailing slashes if missing
 * <li>Appends "/solr/" path if not present in the URL
 * <li>Handles various URL formats (with/without protocols, paths, etc.)
 * </ul>
 *
 * <p>
 * <strong>Connection Parameters:</strong>
 *
 * <ul>
 * <li><strong>Connection Timeout</strong>: 10 seconds (10,000ms) for
 * establishing connections
 * <li><strong>Socket Timeout</strong>: 60 seconds (60,000ms) for read
 * operations
 * </ul>
 *
 * <p>
 * <strong>Configuration Example:</strong>
 *
 * <pre>{@code
 * # application.properties
 * solr.url=http://localhost:8983
 *
 * # Results in normalized URL: http://localhost:8983/solr/
 * }</pre>
 *
 * <p>
 * <strong>Supported URL Formats:</strong>
 *
 * <ul>
 * <li>{@code http://localhost:8983} → {@code http://localhost:8983/solr/}
 * <li>{@code http://localhost:8983/} → {@code http://localhost:8983/solr/}
 * <li>{@code http://localhost:8983/solr} → {@code http://localhost:8983/solr/}
 * <li>{@code http://localhost:8983/solr/} → {@code http://localhost:8983/solr/}
 * (unchanged)
 * </ul>
 *
 * @version 0.0.1
 * @since 0.0.1
 * @see SolrConfigurationProperties
 * @see HttpJdkSolrClient
 * @see org.springframework.boot.context.properties.EnableConfigurationProperties
 */
@Configuration
@EnableConfigurationProperties(SolrConfigurationProperties.class)
public class SolrConfig {

	private static final int CONNECTION_TIMEOUT_MS = 10000;
	private static final int SOCKET_TIMEOUT_MS = 60000;
	private static final String SOLR_PATH = "solr/";

<<<<<<< HEAD
    /**
     * Creates and configures a SolrClient bean for Apache Solr communication.
     *
     * <p>
     * This method serves as the primary factory for creating SolrJ client instances
     * that are used throughout the application for all Solr operations. It performs
     * automatic URL normalization and applies production-ready timeout
     * configurations.
     *
     * <p>
     * <strong>URL Normalization Process:</strong>
     *
     * <ol>
     * <li><strong>Trailing Slash</strong>: Ensures URL ends with "/"
     * <li><strong>Solr Path</strong>: Appends "/solr/" if not already present
     * <li><strong>Validation</strong>: Checks for proper Solr endpoint format
     * </ol>
     *
     * <p>
     * <strong>Connection Configuration:</strong>
     *
     * <ul>
     * <li><strong>Connection Timeout</strong>: 10,000ms - Time to establish initial
     * connection
     * <li><strong>Socket Timeout</strong>: 60,000ms - Time to wait for
     * data/response
     * </ul>
     *
     * <p>
     * <strong>Client Type:</strong>
     *
     * <p>
     * Creates an {@code HttpSolrClient} configured for standard HTTP-based
     * communication with Solr servers. This client type is suitable for both
     * standalone Solr instances and SolrCloud deployments when used with load
     * balancers.
     *
     * <p>
     * <strong>Error Handling:</strong>
     *
     * <p>
     * URL normalization is defensive and handles various input formats gracefully.
     * Invalid URLs or connection failures will be caught during application startup
     * or first usage, providing clear error messages for troubleshooting.
     *
     * <p>
     * <strong>Production Considerations:</strong>
     *
     * <ul>
     * <li>Timeout values are optimized for production workloads
     * <li>Connection pooling is handled by the HttpSolrClient internally
     * <li>Client is thread-safe and suitable for concurrent operations
     * </ul>
     *
     * @param properties the injected Solr configuration properties containing connection
     *                   URL
     * @return configured SolrClient instance ready for use in application services
     * @see HttpJdkSolrClient.Builder
     * @see SolrConfigurationProperties#url()
     */
    @Bean
    SolrClient solrClient(SolrConfigurationProperties properties) {
        String url = properties.url();
=======
	/**
	 * Creates and configures a SolrClient bean for Apache Solr communication.
	 *
	 * <p>
	 * This method serves as the primary factory for creating SolrJ client instances
	 * that are used throughout the application for all Solr operations. It performs
	 * automatic URL normalization and applies production-ready timeout
	 * configurations.
	 *
	 * <p>
	 * <strong>URL Normalization Process:</strong>
	 *
	 * <ol>
	 * <li><strong>Trailing Slash</strong>: Ensures URL ends with "/"
	 * <li><strong>Solr Path</strong>: Appends "/solr/" if not already present
	 * <li><strong>Validation</strong>: Checks for proper Solr endpoint format
	 * </ol>
	 *
	 * <p>
	 * <strong>Connection Configuration:</strong>
	 *
	 * <ul>
	 * <li><strong>Connection Timeout</strong>: 10,000ms - Time to establish initial
	 * connection
	 * <li><strong>Socket Timeout</strong>: 60,000ms - Time to wait for
	 * data/response
	 * </ul>
	 *
	 * <p>
	 * <strong>Client Type:</strong>
	 *
	 * <p>
	 * Creates an {@code HttpSolrClient} configured for standard HTTP-based
	 * communication with Solr servers. This client type is suitable for both
	 * standalone Solr instances and SolrCloud deployments when used with load
	 * balancers.
	 *
	 * <p>
	 * <strong>Error Handling:</strong>
	 *
	 * <p>
	 * URL normalization is defensive and handles various input formats gracefully.
	 * Invalid URLs or connection failures will be caught during application startup
	 * or first usage, providing clear error messages for troubleshooting.
	 *
	 * <p>
	 * <strong>Production Considerations:</strong>
	 *
	 * <ul>
	 * <li>Timeout values are optimized for production workloads
	 * <li>Connection pooling is handled by the HttpSolrClient internally
	 * <li>Client is thread-safe and suitable for concurrent operations
	 * </ul>
	 *
	 * @param properties
	 *            the injected Solr configuration properties containing connection
	 *            URL
	 * @return configured SolrClient instance ready for use in application services
	 * @see Http2SolrClient.Builder
	 * @see SolrConfigurationProperties#url()
	 */
	@Bean
	SolrClient solrClient(SolrConfigurationProperties properties) {
		String url = properties.url();
>>>>>>> edc39815

		// Ensure URL is properly formatted for Solr
		// The URL should end with /solr/ for proper path construction
		if (!url.endsWith("/")) {
			url = url + "/";
		}

		// If URL doesn't contain /solr/ path, add it
		if (!url.endsWith("/" + SOLR_PATH) && !url.contains("/" + SOLR_PATH)) {
			if (url.endsWith("/")) {
				url = url + SOLR_PATH;
			} else {
				url = url + "/" + SOLR_PATH;
			}
		}

<<<<<<< HEAD
        // Use HttpJdkSolrClient which uses the JDK's built-in HTTP client
        // This avoids Jetty version conflicts between SolrJ and Spring Boot
        return new HttpJdkSolrClient.Builder(url).withConnectionTimeout(CONNECTION_TIMEOUT_MS, TimeUnit.MILLISECONDS)
=======
		// Use with explicit base URL
		return new Http2SolrClient.Builder(url).withConnectionTimeout(CONNECTION_TIMEOUT_MS, TimeUnit.MILLISECONDS)
>>>>>>> edc39815
				.withIdleTimeout(SOCKET_TIMEOUT_MS, TimeUnit.MILLISECONDS).build();
	}
}<|MERGE_RESOLUTION|>--- conflicted
+++ resolved
@@ -16,13 +16,12 @@
  */
 package org.apache.solr.mcp.server.config;
 
+import java.util.concurrent.TimeUnit;
 import org.apache.solr.client.solrj.SolrClient;
 import org.apache.solr.client.solrj.impl.HttpJdkSolrClient;
 import org.springframework.boot.context.properties.EnableConfigurationProperties;
 import org.springframework.context.annotation.Bean;
 import org.springframework.context.annotation.Configuration;
-
-import java.util.concurrent.TimeUnit;
 
 /**
  * Spring Configuration class for Apache Solr client setup and connection
@@ -107,71 +106,6 @@
 	private static final int SOCKET_TIMEOUT_MS = 60000;
 	private static final String SOLR_PATH = "solr/";
 
-<<<<<<< HEAD
-    /**
-     * Creates and configures a SolrClient bean for Apache Solr communication.
-     *
-     * <p>
-     * This method serves as the primary factory for creating SolrJ client instances
-     * that are used throughout the application for all Solr operations. It performs
-     * automatic URL normalization and applies production-ready timeout
-     * configurations.
-     *
-     * <p>
-     * <strong>URL Normalization Process:</strong>
-     *
-     * <ol>
-     * <li><strong>Trailing Slash</strong>: Ensures URL ends with "/"
-     * <li><strong>Solr Path</strong>: Appends "/solr/" if not already present
-     * <li><strong>Validation</strong>: Checks for proper Solr endpoint format
-     * </ol>
-     *
-     * <p>
-     * <strong>Connection Configuration:</strong>
-     *
-     * <ul>
-     * <li><strong>Connection Timeout</strong>: 10,000ms - Time to establish initial
-     * connection
-     * <li><strong>Socket Timeout</strong>: 60,000ms - Time to wait for
-     * data/response
-     * </ul>
-     *
-     * <p>
-     * <strong>Client Type:</strong>
-     *
-     * <p>
-     * Creates an {@code HttpSolrClient} configured for standard HTTP-based
-     * communication with Solr servers. This client type is suitable for both
-     * standalone Solr instances and SolrCloud deployments when used with load
-     * balancers.
-     *
-     * <p>
-     * <strong>Error Handling:</strong>
-     *
-     * <p>
-     * URL normalization is defensive and handles various input formats gracefully.
-     * Invalid URLs or connection failures will be caught during application startup
-     * or first usage, providing clear error messages for troubleshooting.
-     *
-     * <p>
-     * <strong>Production Considerations:</strong>
-     *
-     * <ul>
-     * <li>Timeout values are optimized for production workloads
-     * <li>Connection pooling is handled by the HttpSolrClient internally
-     * <li>Client is thread-safe and suitable for concurrent operations
-     * </ul>
-     *
-     * @param properties the injected Solr configuration properties containing connection
-     *                   URL
-     * @return configured SolrClient instance ready for use in application services
-     * @see HttpJdkSolrClient.Builder
-     * @see SolrConfigurationProperties#url()
-     */
-    @Bean
-    SolrClient solrClient(SolrConfigurationProperties properties) {
-        String url = properties.url();
-=======
 	/**
 	 * Creates and configures a SolrClient bean for Apache Solr communication.
 	 *
@@ -204,7 +138,7 @@
 	 * <strong>Client Type:</strong>
 	 *
 	 * <p>
-	 * Creates an {@code HttpSolrClient} configured for standard HTTP-based
+	 * Creates an {@code HttpJdkSolrClient} configured for standard HTTP-based
 	 * communication with Solr servers. This client type is suitable for both
 	 * standalone Solr instances and SolrCloud deployments when used with load
 	 * balancers.
@@ -222,7 +156,7 @@
 	 *
 	 * <ul>
 	 * <li>Timeout values are optimized for production workloads
-	 * <li>Connection pooling is handled by the HttpSolrClient internally
+	 * <li>Connection pooling is handled by the HttpJdkSolrClient internally
 	 * <li>Client is thread-safe and suitable for concurrent operations
 	 * </ul>
 	 *
@@ -230,13 +164,12 @@
 	 *            the injected Solr configuration properties containing connection
 	 *            URL
 	 * @return configured SolrClient instance ready for use in application services
-	 * @see Http2SolrClient.Builder
+	 * @see HttpJdkSolrClient.Builder
 	 * @see SolrConfigurationProperties#url()
 	 */
 	@Bean
 	SolrClient solrClient(SolrConfigurationProperties properties) {
 		String url = properties.url();
->>>>>>> edc39815
 
 		// Ensure URL is properly formatted for Solr
 		// The URL should end with /solr/ for proper path construction
@@ -253,14 +186,9 @@
 			}
 		}
 
-<<<<<<< HEAD
-        // Use HttpJdkSolrClient which uses the JDK's built-in HTTP client
-        // This avoids Jetty version conflicts between SolrJ and Spring Boot
-        return new HttpJdkSolrClient.Builder(url).withConnectionTimeout(CONNECTION_TIMEOUT_MS, TimeUnit.MILLISECONDS)
-=======
-		// Use with explicit base URL
-		return new Http2SolrClient.Builder(url).withConnectionTimeout(CONNECTION_TIMEOUT_MS, TimeUnit.MILLISECONDS)
->>>>>>> edc39815
+		// Use HttpJdkSolrClient which uses the JDK's built-in HTTP client
+		// This avoids Jetty version conflicts between SolrJ and Spring Boot
+		return new HttpJdkSolrClient.Builder(url).withConnectionTimeout(CONNECTION_TIMEOUT_MS, TimeUnit.MILLISECONDS)
 				.withIdleTimeout(SOCKET_TIMEOUT_MS, TimeUnit.MILLISECONDS).build();
 	}
 }