--- conflicted
+++ resolved
@@ -16,17 +16,16 @@
  */
 package org.apache.solr.mcp.server.indexing.documentcreator;
 
-import org.apache.solr.common.SolrInputDocument;
-import org.springframework.stereotype.Component;
-import tools.jackson.core.JacksonException;
-import tools.jackson.databind.JsonNode;
-import tools.jackson.databind.json.JsonMapper;
-
+import com.fasterxml.jackson.databind.JsonNode;
+import com.fasterxml.jackson.databind.ObjectMapper;
+import java.io.IOException;
 import java.nio.charset.StandardCharsets;
 import java.util.ArrayList;
 import java.util.List;
 import java.util.Map;
 import java.util.Set;
+import org.apache.solr.common.SolrInputDocument;
+import org.springframework.stereotype.Component;
 
 /**
  * Utility class for processing JSON documents and converting them to
@@ -42,72 +41,6 @@
 
 	private static final int MAX_INPUT_SIZE_BYTES = 10 * 1024 * 1024;
 
-<<<<<<< HEAD
-    /**
-     * Creates a list of schema-less SolrInputDocument objects from a JSON string.
-     *
-     * <p>
-     * This method implements a flexible document conversion strategy that allows
-     * Solr to automatically detect field types without requiring predefined schema
-     * configuration. It processes complex JSON structures by flattening nested
-     * objects and handling arrays appropriately for Solr's multi-valued field
-     * support.
-     *
-     * <p>
-     * <strong>Schema-less Benefits:</strong>
-     *
-     * <ul>
-     * <li><strong>Flexibility</strong>: No need to predefine field types in schema
-     * <li><strong>Rapid Prototyping</strong>: Quick iteration on document
-     * structures
-     * <li><strong>Type Detection</strong>: Solr automatically infers optimal field
-     * types
-     * <li><strong>Dynamic Fields</strong>: Support for varying document structures
-     * </ul>
-     *
-     * <p>
-     * <strong>JSON Processing Rules:</strong>
-     *
-     * <ul>
-     * <li><strong>Nested Objects</strong>: Flattened using underscore notation
-     * (e.g., "user.name" → "user_name")
-     * <li><strong>Arrays</strong>: Non-object arrays converted to multi-valued
-     * fields
-     * <li><strong>Null Values</strong>: Ignored and not indexed
-     * <li><strong>Object Arrays</strong>: Skipped to avoid complex nested
-     * structures
-     * </ul>
-     *
-     * <p>
-     * <strong>Field Name Sanitization:</strong>
-     *
-     * <p>
-     * Field names are automatically sanitized to ensure Solr compatibility by
-     * removing special characters and converting to lowercase with underscore
-     * separators.
-     *
-     * <p>
-     * <strong>Example Transformations:</strong>
-     *
-     * <pre>{@code
-     * Input:  {"user":{"name":"John","age":30},"tags":["tech","java"]}
-     * Output: {user_name:"John", user_age:30, tags:["tech","java"]}
-     * }</pre>
-     *
-     * @param json JSON string containing document data (must be an array)
-     * @return list of SolrInputDocument objects ready for indexing
-     * @throws DocumentProcessingException if JSON parsing fails, input validation fails, or the structure
-     *                                     is invalid
-     * @see SolrInputDocument
-     * @see #addAllFieldsFlat(SolrInputDocument, JsonNode, String)
-     * @see FieldNameSanitizer#sanitizeFieldName(String)
-     */
-    public List<SolrInputDocument> create(String json) throws DocumentProcessingException {
-        if (json.getBytes(StandardCharsets.UTF_8).length > MAX_INPUT_SIZE_BYTES) {
-            throw new DocumentProcessingException(
-                    "Input too large: exceeds maximum size of " + MAX_INPUT_SIZE_BYTES + " bytes");
-        }
-=======
 	/**
 	 * Creates a list of schema-less SolrInputDocument objects from a JSON string.
 	 *
@@ -174,34 +107,17 @@
 			throw new DocumentProcessingException(
 					"Input too large: exceeds maximum size of " + MAX_INPUT_SIZE_BYTES + " bytes");
 		}
->>>>>>> edc39815
 
 		List<SolrInputDocument> documents = new ArrayList<>();
 
-<<<<<<< HEAD
-        try {
-            JsonMapper mapper = JsonMapper.builder().build();
-            JsonNode rootNode = mapper.readTree(json);
-=======
 		try {
 			ObjectMapper mapper = new ObjectMapper();
 			JsonNode rootNode = mapper.readTree(json);
->>>>>>> edc39815
 
 			if (rootNode.isArray()) {
 				for (JsonNode item : rootNode) {
 					SolrInputDocument doc = new SolrInputDocument();
 
-<<<<<<< HEAD
-                    // Add all fields without type suffixes - let Solr figure it out
-                    addAllFieldsFlat(doc, item, "");
-                    documents.add(doc);
-                }
-            }
-        } catch (JacksonException e) {
-            throw new DocumentProcessingException("Failed to parse JSON document", e);
-        }
-=======
 					// Add all fields without type suffixes - let Solr figure it out
 					addAllFieldsFlat(doc, item, "");
 					documents.add(doc);
@@ -210,62 +126,10 @@
 		} catch (IOException e) {
 			throw new DocumentProcessingException("Failed to parse JSON document", e);
 		}
->>>>>>> edc39815
 
 		return documents;
 	}
 
-<<<<<<< HEAD
-    /**
-     * Recursively flattens JSON nodes and adds them as fields to a
-     * SolrInputDocument.
-     *
-     * <p>
-     * This method implements the core logic for converting nested JSON structures
-     * into flat field names that Solr can efficiently index and search. It handles
-     * various JSON node types appropriately while maintaining data integrity.
-     *
-     * <p>
-     * <strong>Processing Logic:</strong>
-     *
-     * <ul>
-     * <li><strong>Null Values</strong>: Skipped to avoid indexing empty fields
-     * <li><strong>Arrays</strong>: Non-object items converted to multi-valued
-     * fields
-     * <li><strong>Objects</strong>: Recursively flattened with prefix concatenation
-     * <li><strong>Primitives</strong>: Directly added with appropriate type
-     * conversion
-     * </ul>
-     *
-     * @param doc    the SolrInputDocument to add fields to
-     * @param node   the JSON node to process
-     * @param prefix current field name prefix for nested object flattening
-     * @see #convertJsonValue(JsonNode)
-     * @see FieldNameSanitizer#sanitizeFieldName(String)
-     */
-    private void addAllFieldsFlat(SolrInputDocument doc, JsonNode node, String prefix) {
-        Set<Map.Entry<String, JsonNode>> fields = node.properties();
-        fields.forEach(field -> processFieldValue(doc, field.getValue(),
-                FieldNameSanitizer.sanitizeFieldName(prefix + field.getKey())));
-    }
-
-    /**
-     * Processes the provided field value and adds it to the given
-     * SolrInputDocument. Handles cases where the field value is an array, object,
-     * or a simple value.
-     *
-     * @param doc
-     *            the SolrInputDocument to which the field value will be added
-     * @param value
-     *            the JsonNode representing the field value to be processed
-     * @param fieldName
-     *            the name of the field to be added to the SolrInputDocument
-     */
-    private void processFieldValue(SolrInputDocument doc, JsonNode value, String fieldName) {
-        if (value.isNull()) {
-            return;
-        }
-=======
 	/**
 	 * Recursively flattens JSON nodes and adds them as fields to a
 	 * SolrInputDocument.
@@ -318,7 +182,6 @@
 		if (value.isNull()) {
 			return;
 		}
->>>>>>> edc39815
 
 		if (value.isArray()) {
 			processArrayField(doc, value, fieldName);
@@ -329,51 +192,6 @@
 		}
 	}
 
-<<<<<<< HEAD
-    /**
-     * Processes a JSON array field and adds its non-object elements to the
-     * specified field in the given SolrInputDocument.
-     *
-     * @param doc        the SolrInputDocument to which the processed field will be added
-     * @param arrayValue the JSON array node to process
-     * @param fieldName  the name of the field in the SolrInputDocument to which the array
-     *                   values will be added
-     */
-    private void processArrayField(SolrInputDocument doc, JsonNode arrayValue, String fieldName) {
-        List<Object> values = new ArrayList<>();
-        for (JsonNode item : arrayValue) {
-            if (!item.isObject()) {
-                values.add(convertJsonValue(item));
-            }
-        }
-        if (!values.isEmpty()) {
-            doc.addField(fieldName, values);
-        }
-    }
-
-    /**
-     * Converts a JsonNode value to the appropriate Java object type for Solr
-     * indexing.
-     *
-     * <p>
-     * This method provides type-aware conversion of JSON values to their
-     * corresponding Java types, ensuring that Solr receives properly typed data for
-     * optimal field type detection and indexing performance.
-     *
-     * <p>
-     * <strong>Supported Type Conversions:</strong>
-     *
-     * <ul>
-     * <li><strong>Boolean</strong>: JSON boolean → Java Boolean
-     * <li><strong>Integer</strong>: JSON number (int range) → Java Integer
-     * <li><strong>Long</strong>: JSON number (long range) → Java Long
-     * <li><strong>Double</strong>: JSON number (decimal) → Java Double
-     * <li><strong>String</strong>: All other values → Java String
-     * </ul>
-     *
-     * @param value
-     *            the JsonNode value to convert
-=======
 	/**
 	 * Processes a JSON array field and adds its non-object elements to the
 	 * specified field in the given SolrInputDocument.
@@ -420,7 +238,6 @@
 	 *
 	 * @param value
 	 *            the JsonNode value to convert
->>>>>>> edc39815
 	 * @return the converted Java object with appropriate type
 	 * @see JsonNode
 	 */
@@ -433,10 +250,6 @@
 			return value.asDouble();
 		if (value.isInt())
 			return value.asInt();
-<<<<<<< HEAD
-		return value.asString();
-=======
 		return value.asText();
->>>>>>> edc39815
 	}
 }