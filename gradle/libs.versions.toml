--- conflicted
+++ resolved
@@ -10,10 +10,7 @@
 spring-ai = "2.0.0-M1"
 solr = "9.9.0"
 commons-csv = "1.10.0"
-<<<<<<< HEAD
-=======
 jspecify = "1.0.0"
->>>>>>> edc39815
 mcp-server-security = "0.0.4"
 
 # Error Prone and analysis tools
